--- conflicted
+++ resolved
@@ -135,16 +135,9 @@
 	t time.Time
 }
 
-<<<<<<< HEAD
 // NewPool is a convenience function for initializing a pool.
 func NewPool(newFn func() (Conn, error), idleTimeout time.Duration, maxIdle, maxconn int) *Pool {
 	return &Pool{Dial: newFn, MaxIdle: maxIdle, MaxActive: maxconn, IdleTimeout: idleTimeout}
-=======
-// NewPool creates a new pool. This function is deprecated. Applications should
-// initialize the Pool fields directly as shown in example.
-func NewPool(newFn func() (Conn, error), maxIdle int) *Pool {
-	return &Pool{Dial: newFn, MaxIdle: maxIdle}
->>>>>>> 535138d7
 }
 
 // Get gets a connection. The application must close the returned connection.
