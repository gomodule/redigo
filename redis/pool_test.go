// Copyright 2011 Gary Burd
//
// Licensed under the Apache License, Version 2.0 (the "License"): you may
// not use this file except in compliance with the License. You may obtain
// a copy of the License at
//
//     http://www.apache.org/licenses/LICENSE-2.0
//
// Unless required by applicable law or agreed to in writing, software
// distributed under the License is distributed on an "AS IS" BASIS, WITHOUT
// WARRANTIES OR CONDITIONS OF ANY KIND, either express or implied. See the
// License for the specific language governing permissions and limitations
// under the License.

package redis_test

import (
	"errors"
	"io"
	"reflect"
	"sync"
	"testing"
	"time"

	"github.com/garyburd/redigo/internal/redistest"
	"github.com/garyburd/redigo/redis"
)

type poolTestConn struct {
	d   *poolDialer
	err error
	redis.Conn
	mu sync.RWMutex
}

func (c *poolTestConn) Close() error {
	c.d.mu.Lock()
	defer c.d.mu.Unlock()

	c.d.open -= 1
	return nil
}

func (c *poolTestConn) Err() error {
	c.mu.RLock()
	defer c.mu.RUnlock()

	return c.err
}

<<<<<<< HEAD
func (c *poolTestConn) Do(commandName string, args ...interface{}) (reply interface{}, err error) {
	c.mu.Lock()
	defer c.mu.Unlock()

=======
func (c *poolTestConn) Do(commandName string, args ...interface{}) (interface{}, error) {
>>>>>>> 9d4db5d1
	if commandName == "ERR" {
		c.err = args[0].(error)
		commandName = "PING"
	}
	if commandName != "" {
		c.d.commands = append(c.d.commands, commandName)
	}
	return c.Conn.Do(commandName, args...)
}

func (c *poolTestConn) Send(commandName string, args ...interface{}) error {
	c.mu.Lock()
	defer c.mu.Unlock()

	c.d.commands = append(c.d.commands, commandName)
	return c.Conn.Send(commandName, args...)
}

type poolDialer struct {
	t        *testing.T
	dialed   int
	open     int
	commands []string
	dialErr  error
	mu       sync.Mutex
}

func (d *poolDialer) dial() (redis.Conn, error) {
	d.mu.Lock()
	defer d.mu.Unlock()

	d.dialed += 1
	if d.dialErr != nil {
		return nil, d.dialErr
	}
	c, err := redistest.Dial()
	if err != nil {
		return nil, err
	}
	d.open += 1
	return &poolTestConn{d: d, Conn: c}, nil
}

func (d *poolDialer) check(message string, p *redis.Pool, dialed, open int) {
	d.mu.Lock()
	defer d.mu.Unlock()

	if d.dialed != dialed {
		d.t.Errorf("%s: dialed=%d, want %d", message, d.dialed, dialed)
	}
	if d.open != open {
		d.t.Errorf("%s: open=%d, want %d", message, d.open, open)
	}
	if active := p.ActiveCount(); active != open {
		d.t.Errorf("%s: active=%d, want %d", message, active, open)
	}
}

func TestPoolReuse(t *testing.T) {
	d := poolDialer{t: t}
	p := &redis.Pool{
		MaxIdle: 2,
		Dial:    d.dial,
	}

	for i := 0; i < 10; i++ {
		c1 := p.Get()
		c1.Do("PING")
		c2 := p.Get()
		c2.Do("PING")
		c1.Close()
		c2.Close()
	}

	d.check("before close", p, 2, 2)
	p.Close()
	d.check("after close", p, 2, 0)
}

func TestPoolMaxIdle(t *testing.T) {
	d := poolDialer{t: t}
	p := &redis.Pool{
		MaxIdle: 2,
		Dial:    d.dial,
	}
	for i := 0; i < 10; i++ {
		c1 := p.Get()
		c1.Do("PING")
		c2 := p.Get()
		c2.Do("PING")
		c3 := p.Get()
		c3.Do("PING")
		c1.Close()
		c2.Close()
		c3.Close()
	}
	d.check("before close", p, 12, 2)
	p.Close()
	d.check("after close", p, 12, 0)
}

func TestPoolError(t *testing.T) {
	d := poolDialer{t: t}
	p := &redis.Pool{
		MaxIdle: 2,
		Dial:    d.dial,
	}

	c := p.Get()
	c.Do("ERR", io.EOF)
	if c.Err() == nil {
		t.Errorf("expected c.Err() != nil")
	}
	c.Close()

	c = p.Get()
	c.Do("ERR", io.EOF)
	c.Close()

	d.check(".", p, 2, 0)
}

func TestPoolClose(t *testing.T) {
	d := poolDialer{t: t}
	p := &redis.Pool{
		MaxIdle: 2,
		Dial:    d.dial,
	}

	c1 := p.Get()
	c1.Do("PING")
	c2 := p.Get()
	c2.Do("PING")
	c3 := p.Get()
	c3.Do("PING")

	c1.Close()
	if _, err := c1.Do("PING"); err == nil {
		t.Errorf("expected error after connection closed")
	}

	c2.Close()
	c2.Close()

	p.Close()

	d.check("after pool close", p, 3, 1)

	if _, err := c1.Do("PING"); err == nil {
		t.Errorf("expected error after connection and pool closed")
	}

	c3.Close()

	d.check("after conn close", p, 3, 0)

	c1 = p.Get()
	if _, err := c1.Do("PING"); err == nil {
		t.Errorf("expected error after pool closed")
	}
}

func TestPoolTimeout(t *testing.T) {
	d := poolDialer{t: t}
	p := &redis.Pool{
		MaxIdle:     2,
		IdleTimeout: 300 * time.Second,
		Dial:        d.dial,
	}

	now := time.Now()
	redis.SetNowFunc(func() time.Time { return now })
	defer redis.SetNowFunc(time.Now)

	c := p.Get()
	c.Do("PING")
	c.Close()

	d.check("1", p, 1, 1)

	now = now.Add(p.IdleTimeout)

	c = p.Get()
	c.Do("PING")
	c.Close()

	d.check("2", p, 2, 1)

	p.Close()
}

func TestPoolConcurrenSendReceive(t *testing.T) {
	p := &redis.Pool{
		Dial: redistest.Dial,
	}
	c := p.Get()
	done := make(chan error, 1)
	go func() {
		_, err := c.Receive()
		done <- err
	}()
	c.Send("PING")
	c.Flush()
	err := <-done
	if err != nil {
		t.Fatalf("Receive() returned error %v", err)
	}
	_, err = c.Do("")
	if err != nil {
		t.Fatalf("Do() returned error %v", err)
	}
	c.Close()
	p.Close()
}

func TestPoolBorrowCheck(t *testing.T) {
	d := poolDialer{t: t}
	p := &redis.Pool{
		MaxIdle:      2,
		Dial:         d.dial,
		TestOnBorrow: func(redis.Conn, time.Time) error { return redis.Error("BLAH") },
	}

	for i := 0; i < 10; i++ {
		c := p.Get()
		c.Do("PING")
		c.Close()
	}
	d.check("1", p, 10, 1)
	p.Close()
}

func TestPoolMaxActive(t *testing.T) {
	d := poolDialer{t: t}
	p := &redis.Pool{
		MaxIdle:   2,
		MaxActive: 2,
		Dial:      d.dial,
	}
	c1 := p.Get()
	c1.Do("PING")
	c2 := p.Get()
	c2.Do("PING")

	d.check("1", p, 2, 2)

	c3 := p.Get()
	if _, err := c3.Do("PING"); err != redis.ErrPoolExhausted {
		t.Errorf("expected pool exhausted")
	}

	c3.Close()
	d.check("2", p, 2, 2)
	c2.Close()
	d.check("3", p, 2, 2)

	c3 = p.Get()
	if _, err := c3.Do("PING"); err != nil {
		t.Errorf("expected good channel, err=%v", err)
	}
	c3.Close()

	d.check("4", p, 2, 2)
	p.Close()
}

func TestPoolMonitorCleanup(t *testing.T) {
	d := poolDialer{t: t}
	p := &redis.Pool{
		MaxIdle:   2,
		MaxActive: 2,
		Dial:      d.dial,
	}
	c := p.Get()
	c.Send("MONITOR")
	c.Close()

	d.check("", p, 1, 0)
	p.Close()
}

func TestPoolPubSubCleanup(t *testing.T) {
	d := poolDialer{t: t}
	p := &redis.Pool{
		MaxIdle:   2,
		MaxActive: 2,
		Dial:      d.dial,
	}

	c := p.Get()
	c.Send("SUBSCRIBE", "x")
	c.Close()

	want := []string{"SUBSCRIBE", "UNSUBSCRIBE", "PUNSUBSCRIBE", "ECHO"}
	if !reflect.DeepEqual(d.commands, want) {
		t.Errorf("got commands %v, want %v", d.commands, want)
	}
	d.commands = nil

	c = p.Get()
	c.Send("PSUBSCRIBE", "x*")
	c.Close()

	want = []string{"PSUBSCRIBE", "UNSUBSCRIBE", "PUNSUBSCRIBE", "ECHO"}
	if !reflect.DeepEqual(d.commands, want) {
		t.Errorf("got commands %v, want %v", d.commands, want)
	}
	d.commands = nil

	p.Close()
}

func TestPoolTransactionCleanup(t *testing.T) {
	d := poolDialer{t: t}
	p := &redis.Pool{
		MaxIdle:   2,
		MaxActive: 2,
		Dial:      d.dial,
	}

	c := p.Get()
	c.Do("WATCH", "key")
	c.Do("PING")
	c.Close()

	want := []string{"WATCH", "PING", "UNWATCH"}
	if !reflect.DeepEqual(d.commands, want) {
		t.Errorf("got commands %v, want %v", d.commands, want)
	}
	d.commands = nil

	c = p.Get()
	c.Do("WATCH", "key")
	c.Do("UNWATCH")
	c.Do("PING")
	c.Close()

	want = []string{"WATCH", "UNWATCH", "PING"}
	if !reflect.DeepEqual(d.commands, want) {
		t.Errorf("got commands %v, want %v", d.commands, want)
	}
	d.commands = nil

	c = p.Get()
	c.Do("WATCH", "key")
	c.Do("MULTI")
	c.Do("PING")
	c.Close()

	want = []string{"WATCH", "MULTI", "PING", "DISCARD"}
	if !reflect.DeepEqual(d.commands, want) {
		t.Errorf("got commands %v, want %v", d.commands, want)
	}
	d.commands = nil

	c = p.Get()
	c.Do("WATCH", "key")
	c.Do("MULTI")
	c.Do("DISCARD")
	c.Do("PING")
	c.Close()

	want = []string{"WATCH", "MULTI", "DISCARD", "PING"}
	if !reflect.DeepEqual(d.commands, want) {
		t.Errorf("got commands %v, want %v", d.commands, want)
	}
	d.commands = nil

	c = p.Get()
	c.Do("WATCH", "key")
	c.Do("MULTI")
	c.Do("EXEC")
	c.Do("PING")
	c.Close()

	want = []string{"WATCH", "MULTI", "EXEC", "PING"}
	if !reflect.DeepEqual(d.commands, want) {
		t.Errorf("got commands %v, want %v", d.commands, want)
	}
	d.commands = nil

	p.Close()
}

func startGoroutines(p *redis.Pool, timeout time.Duration, cmd string, args ...interface{}) chan error {
	errs := make(chan error, 10)
	for i := 0; i < cap(errs); i++ {
		go func() {
			var c redis.Conn
			if timeout > 0 {
				c = p.GetWait(timeout)
			} else {
				c = p.Get()
			}
			_, err := c.Do(cmd, args...)
			c.Close()
			errs <- err
		}()
	}

	// Wait for goroutines to block.
	time.Sleep(time.Second / 4)

	return errs
}

func TestWaitPool(t *testing.T) {
	d := poolDialer{t: t}
	p := &redis.Pool{
		MaxIdle:   1,
		MaxActive: 1,
		Dial:      d.dial,
		Wait:      true,
	}
	defer p.Close()
	c := p.Get()
	errs := startGoroutines(p, 0, "PING")
	d.check("before close", p, 1, 1)
	c.Close()
	timeout := time.After(2 * time.Second)
	for i := 0; i < cap(errs); i++ {
		select {
		case err := <-errs:
			if err != nil {
				t.Fatal(err)
			}
		case <-timeout:
			t.Fatalf("timeout waiting for blocked goroutine %d", i)
		}
	}
	d.check("done", p, 1, 1)
}

func TestWaitPoolTimeout(t *testing.T) {
	d := poolDialer{t: t}
	p := &redis.Pool{
		MaxIdle:   1,
		MaxActive: 1,
		Dial:      d.dial,
		Wait:      true,
	}
	defer p.Close()
	c := p.Get()
	defer c.Close()
	timeout := time.After(2 * time.Second)
	errs := startGoroutines(p, 1*time.Millisecond, "PING")
	for i := 0; i < cap(errs); i++ {
		select {
		case err := <-errs:
			if err != redis.ErrTimeout {
				t.Fatal(err)
			}
		case <-timeout:
			t.Fatalf("timeout waiting for blocked goroutine %d", i)
		}
	}
}

func TestWaitPoolClose(t *testing.T) {
	d := poolDialer{t: t}
	p := &redis.Pool{
		MaxIdle:   1,
		MaxActive: 1,
		Dial:      d.dial,
		Wait:      true,
	}
	c := p.Get()
	if _, err := c.Do("PING"); err != nil {
		t.Fatal(err)
	}
	errs := startGoroutines(p, 0, "PING")
	d.check("before close", p, 1, 1)
	p.Close()
	timeout := time.After(2 * time.Second)
	for i := 0; i < cap(errs); i++ {
		select {
		case err := <-errs:
			switch err {
			case nil:
				t.Fatal("blocked goroutine did not get error")
			case redis.ErrPoolExhausted:
				t.Fatal("blocked goroutine got pool exhausted error")
			}
		case <-timeout:
			t.Fatal("timeout waiting for blocked goroutine")
		}
	}
	c.Close()
	d.check("done", p, 1, 0)
}

func TestWaitPoolCommandError(t *testing.T) {
	testErr := errors.New("test")
	d := poolDialer{t: t}
	p := &redis.Pool{
		MaxIdle:   1,
		MaxActive: 1,
		Dial:      d.dial,
		Wait:      true,
	}
	defer p.Close()
	c := p.Get()
	errs := startGoroutines(p, 0, "ERR", testErr)
	d.check("before close", p, 1, 1)
	c.Close()
	timeout := time.After(2 * time.Second)
	for i := 0; i < cap(errs); i++ {
		select {
		case err := <-errs:
			if err != nil {
				t.Fatal(err)
			}
		case <-timeout:
			t.Fatalf("timeout waiting for blocked goroutine %d", i)
		}
	}
	d.check("done", p, cap(errs), 0)
}

func TestWaitPoolDialError(t *testing.T) {
	testErr := errors.New("test")
	d := poolDialer{t: t}
	p := &redis.Pool{
		MaxIdle:   1,
		MaxActive: 1,
		Dial:      d.dial,
		Wait:      true,
	}
	defer p.Close()
	c := p.Get()
	errs := startGoroutines(p, 0, "ERR", testErr)
	d.check("before close", p, 1, 1)

	d.dialErr = errors.New("dial")
	c.Close()

	nilCount := 0
	errCount := 0
	timeout := time.After(2 * time.Second)
	for i := 0; i < cap(errs); i++ {
		select {
		case err := <-errs:
			switch err {
			case nil:
				nilCount++
			case d.dialErr:
				errCount++
			default:
				t.Fatalf("expected dial error or nil, got %v", err)
			}
		case <-timeout:
			t.Fatalf("timeout waiting for blocked goroutine %d", i)
		}
	}
	if nilCount != 1 {
		t.Errorf("expected one nil error, got %d", nilCount)
	}
	if errCount != cap(errs)-1 {
		t.Errorf("expected %d dial erors, got %d", cap(errs)-1, errCount)
	}
	d.check("done", p, cap(errs), 0)
}

// Borrowing requires us to iterate over the idle connections, unlock the pool,
// and perform a blocking operation to check the connection still works. If
// TestOnBorrow fails, we must reacquire the lock and continue iteration. This
// test ensures that iteration will work correctly if multiple threads are
// iterating simultaneously.
func TestLocking_TestOnBorrowFails_PoolDoesntCrash(t *testing.T) {
	count := 100

	// First we'll Create a pool where the pilfering of idle connections fails.
	d := poolDialer{t: t}
	p := &redis.Pool{
		MaxIdle:   count,
		MaxActive: count,
		Dial:      d.dial,
		TestOnBorrow: func(c redis.Conn, t time.Time) error {
			return errors.New("No way back into the real world.")
		},
	}
	defer p.Close()

	// Fill the pool with idle connections.
	b1 := sync.WaitGroup{}
	b1.Add(count)
	b2 := sync.WaitGroup{}
	b2.Add(count)
	for i := 0; i < count; i++ {
		go func() {
			c := p.Get()
			if c.Err() != nil {
				t.Errorf("pool get failed: %v", c.Err())
			}
			b1.Done()
			b1.Wait()
			c.Close()
			b2.Done()
		}()
	}
	b2.Wait()
	if d.dialed != count {
		t.Errorf("Expected %d dials, got %d", count, d.dialed)
	}

	// Spawn a bunch of goroutines to thrash the pool.
	b2.Add(count)
	for i := 0; i < count; i++ {
		go func() {
			c := p.Get()
			if c.Err() != nil {
				t.Errorf("pool get failed: %v", c.Err())
			}
			c.Close()
			b2.Done()
		}()
	}
	b2.Wait()
	if d.dialed != count*2 {
		t.Errorf("Expected %d dials, got %d", count*2, d.dialed)
	}
}

func BenchmarkPoolGet(b *testing.B) {
	b.StopTimer()
	p := redis.Pool{Dial: redistest.Dial, MaxIdle: 2}
	c := p.Get()
	if err := c.Err(); err != nil {
		b.Fatal(err)
	}
	c.Close()
	defer p.Close()
	b.StartTimer()
	for i := 0; i < b.N; i++ {
		c = p.Get()
		c.Close()
	}
}

func BenchmarkPoolGetErr(b *testing.B) {
	b.StopTimer()
	p := redis.Pool{Dial: redistest.Dial, MaxIdle: 2}
	c := p.Get()
	if err := c.Err(); err != nil {
		b.Fatal(err)
	}
	c.Close()
	defer p.Close()
	b.StartTimer()
	for i := 0; i < b.N; i++ {
		c = p.Get()
		if err := c.Err(); err != nil {
			b.Fatal(err)
		}
		c.Close()
	}
}

func BenchmarkPoolGetPing(b *testing.B) {
	b.StopTimer()
	p := redis.Pool{Dial: redistest.Dial, MaxIdle: 2}
	c := p.Get()
	if err := c.Err(); err != nil {
		b.Fatal(err)
	}
	c.Close()
	defer p.Close()
	b.StartTimer()
	for i := 0; i < b.N; i++ {
		c = p.Get()
		if _, err := c.Do("PING"); err != nil {
			b.Fatal(err)
		}
		c.Close()
	}
}<|MERGE_RESOLUTION|>--- conflicted
+++ resolved
@@ -48,14 +48,10 @@
 	return c.err
 }
 
-<<<<<<< HEAD
-func (c *poolTestConn) Do(commandName string, args ...interface{}) (reply interface{}, err error) {
+func (c *poolTestConn) Do(commandName string, args ...interface{}) (interface{}, error) {
 	c.mu.Lock()
 	defer c.mu.Unlock()
 
-=======
-func (c *poolTestConn) Do(commandName string, args ...interface{}) (interface{}, error) {
->>>>>>> 9d4db5d1
 	if commandName == "ERR" {
 		c.err = args[0].(error)
 		commandName = "PING"
